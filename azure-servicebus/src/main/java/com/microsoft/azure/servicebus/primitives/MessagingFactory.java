/*
 * Copyright (c) Microsoft. All rights reserved.
 * Licensed under the MIT license. See LICENSE file in the project root for full license information.
 */
package com.microsoft.azure.servicebus.primitives;

import java.io.IOException;
import java.net.URI;
import java.nio.channels.UnresolvedAddressException;
import java.time.Duration;
import java.time.Instant;
import java.util.LinkedList;
import java.util.Locale;
import java.util.UUID;
import java.util.concurrent.CompletableFuture;
import java.util.concurrent.ExecutionException;
import java.util.concurrent.ScheduledFuture;

import org.apache.qpid.proton.amqp.transport.ErrorCondition;
import org.apache.qpid.proton.engine.BaseHandler;
import org.apache.qpid.proton.engine.Connection;
import org.apache.qpid.proton.engine.EndpointState;
import org.apache.qpid.proton.engine.Event;
import org.apache.qpid.proton.engine.Handler;
import org.apache.qpid.proton.engine.HandlerException;
import org.apache.qpid.proton.engine.Link;
import org.apache.qpid.proton.reactor.Reactor;
import org.slf4j.Logger;
import org.slf4j.LoggerFactory;
import org.slf4j.Marker;
import org.slf4j.MarkerFactory;

import com.microsoft.azure.servicebus.ClientSettings;
import com.microsoft.azure.servicebus.amqp.BaseLinkHandler;
import com.microsoft.azure.servicebus.amqp.ConnectionHandler;
import com.microsoft.azure.servicebus.amqp.DispatchHandler;
import com.microsoft.azure.servicebus.amqp.IAmqpConnection;
import com.microsoft.azure.servicebus.amqp.ProtonUtil;
import com.microsoft.azure.servicebus.amqp.ReactorDispatcher;
import com.microsoft.azure.servicebus.amqp.ReactorHandler;
import com.microsoft.azure.servicebus.security.SecurityToken;

/**
 * Abstracts all AMQP related details and encapsulates an AMQP connection and manages its life cycle. Each instance of this class represent one AMQP connection to the namespace.
 * If an application creates multiple senders, receivers or clients using the same MessagingFacotry instance, all those senders, receivers or clients will share the same connection to the namespace.
 * @since 1.0
 */
public class MessagingFactory extends ClientEntity implements IAmqpConnection
{
    private static final Logger TRACE_LOGGER = LoggerFactory.getLogger(MessagingFactory.class);
	
    private static final String REACTOR_THREAD_NAME_PREFIX = "ReactorThread";
	private static final int MAX_CBS_LINK_CREATION_ATTEMPTS = 3;
	private final String hostName;
	private final CompletableFuture<Void> connetionCloseFuture;
	private final ConnectionHandler connectionHandler;
	private final ReactorHandler reactorHandler;
	private final LinkedList<Link> registeredLinks;
	private final Object reactorLock;
	private final RequestResponseLinkcache managementLinksCache;
	
	private Reactor reactor;
	private ReactorDispatcher reactorScheduler;
	private Connection connection;

	private CompletableFuture<MessagingFactory> factoryOpenFuture;
	private CompletableFuture<Void> cbsLinkCreationFuture;
	private RequestResponseLink cbsLink;
	private int cbsLinkCreationAttempts = 0;
	private Throwable lastCBSLinkCreationException = null;
	
	private final ClientSettings clientSettings;
	private final URI namespaceEndpointUri;
	
	private MessagingFactory(URI namespaceEndpointUri, ClientSettings clientSettings)
	{
	    super("MessagingFactory".concat(StringUtil.getShortRandomString()));
<<<<<<< HEAD

		Timer.register(this.getClientId());
		this.builder = builder;
		this.hostName = builder.getEndpoint().getHost();
		
		this.operationTimeout = builder.getOperationTimeout();
		this.retryPolicy = builder.getRetryPolicy();
		this.registeredLinks = new LinkedList<Link>();
		this.connetionCloseFuture = new CompletableFuture<Void>();
		this.reactorLock = new Object();
		this.connectionHandler = new ConnectionHandler(this);
		this.factoryOpenFuture = new CompletableFuture<MessagingFactory>();
		this.cbsLinkCreationFuture = new CompletableFuture<Void>();
		this.managementLinksCache = new RequestResponseLinkcache(this);
		this.reactorHandler = new ReactorHandler()
		{
			@Override
			public void onReactorInit(Event e)
			{
				super.onReactorInit(e);
=======
	    this.namespaceEndpointUri = namespaceEndpointUri;
	    this.clientSettings = clientSettings;
	    
	    this.hostName = namespaceEndpointUri.getHost();
	    this.registeredLinks = new LinkedList<Link>();
        this.connetionCloseFuture = new CompletableFuture<Void>();
        this.reactorLock = new Object();
        this.connectionHandler = new ConnectionHandler(this);
        this.factoryOpenFuture = new CompletableFuture<MessagingFactory>();
        this.cbsLinkCreationFuture = new CompletableFuture<Void>();
        this.managementLinksCache = new RequestResponseLinkcache(this);
        this.reactorHandler = new ReactorHandler()
        {
            @Override
            public void onReactorInit(Event e)
            {
                super.onReactorInit(e);
>>>>>>> 527fe07f

                final Reactor r = e.getReactor();
                TRACE_LOGGER.info("Creating connection to host '{}:{}'", hostName, ClientConstants.AMQPS_PORT);
                connection = r.connectionToHost(hostName, ClientConstants.AMQPS_PORT, connectionHandler);
            }
        };
        Timer.register(this.getClientId());
	}

	String getHostName()
	{
		return this.hostName;
	}
	
	private Reactor getReactor()
	{
		synchronized (this.reactorLock)
		{
			return this.reactor;
		}
	}
	
	private ReactorDispatcher getReactorScheduler()
	{
		synchronized (this.reactorLock)
		{
			return this.reactorScheduler;
		}
	}

	private void startReactor(ReactorHandler reactorHandler) throws IOException
	{
	    TRACE_LOGGER.info("Creating and starting reactor");
		Reactor newReactor = ProtonUtil.reactor(reactorHandler);
		synchronized (this.reactorLock)
		{
			this.reactor = newReactor;
			this.reactorScheduler = new ReactorDispatcher(newReactor);
		}
		
		String reactorThreadName = REACTOR_THREAD_NAME_PREFIX + UUID.randomUUID().toString();
		Thread reactorThread = new Thread(new RunReactor(), reactorThreadName);
		reactorThread.start();
		TRACE_LOGGER.info("Started reactor");
	}
	
	Connection getConnection()
	{
		if (this.connection == null || this.connection.getLocalState() == EndpointState.CLOSED || this.connection.getRemoteState() == EndpointState.CLOSED)
		{
		    TRACE_LOGGER.info("Creating connection to host '{}:{}'", hostName, ClientConstants.AMQPS_PORT);
			this.connection = this.getReactor().connectionToHost(this.hostName, ClientConstants.AMQPS_PORT, this.connectionHandler);
		}

		return this.connection;
	}

	/**
	 * Gets the operation timeout from the connections string.
	 * @return operation timeout specified in the connection string
	 */
	public Duration getOperationTimeout()
	{
		return this.clientSettings.getOperationTimeout();
	}

	/**
	 * Gets the retry policy from the connection string.
	 * @return retry policy specified in the connection string
	 */
	public RetryPolicy getRetryPolicy()
	{
		return this.clientSettings.getRetryPolicy();
	}
	
	public ClientSettings getClientSetttings()
	{
	    return this.clientSettings;
	}
	
	public static CompletableFuture<MessagingFactory> createFromNamespaceNameAsyc(String sbNamespaceName, ClientSettings clientSettings)
	{
	    return createFromNamespaceEndpointURIAsyc(Util.convertNamespaceToEndPointURI(sbNamespaceName), clientSettings);
	}
	
	public static CompletableFuture<MessagingFactory> createFromNamespaceEndpointURIAsyc(URI namespaceEndpointURI, ClientSettings clientSettings)
    {
	    if(TRACE_LOGGER.isInfoEnabled())
        {
            TRACE_LOGGER.info("Creating messaging factory from namespace endpoint uri '{}'", namespaceEndpointURI.toString());
        }
        
        MessagingFactory messagingFactory = new MessagingFactory(namespaceEndpointURI, clientSettings);
        try {
            messagingFactory.startReactor(messagingFactory.reactorHandler);
        } catch (IOException e) {
            Marker fatalMarker = MarkerFactory.getMarker(ClientConstants.FATAL_MARKER);
            TRACE_LOGGER.error(fatalMarker, "Starting reactor failed", e);
            messagingFactory.factoryOpenFuture.completeExceptionally(e);
        }
        return messagingFactory.factoryOpenFuture;
    }
	
	public static MessagingFactory createFromNamespaceName(String sbNamespaceName, ClientSettings clientSettings) throws InterruptedException, ServiceBusException
    {
	    return completeFuture(createFromNamespaceNameAsyc(sbNamespaceName, clientSettings));
    }
    
    public static MessagingFactory createFromNamespaceEndpointURI(URI namespaceEndpointURI, ClientSettings clientSettings) throws InterruptedException, ServiceBusException
    {
        return completeFuture(createFromNamespaceEndpointURIAsyc(namespaceEndpointURI, clientSettings));
    }

	/**	 
	 * Creates an instance of MessagingFactory from the given connection string builder. This is a non-blocking method.
	 * @param builder connection string builder to the  bus namespace or entity
	 * @return a <code>CompletableFuture</code> which completes when a connection is established to the namespace or when a connection couldn't be established.
	 * @see java.util.concurrent.CompletableFuture
	 */    
	public static CompletableFuture<MessagingFactory> createFromConnectionStringBuilderAsync(final ConnectionStringBuilder builder)
	{	
	    if(TRACE_LOGGER.isInfoEnabled())
	    {
	        TRACE_LOGGER.info("Creating messaging factory from connection string '{}'", builder.toLoggableString());
	    }
	    
	    return createFromNamespaceEndpointURIAsyc(builder.getEndpoint(), Util.getClientSettingsFromConnectionStringBuilder(builder));
	}
	
	/**
	 * Creates an instance of MessagingFactory from the given connection string. This is a non-blocking method.
	 * @param connectionString connection string to the  bus namespace or entity
	 * @return a <code>CompletableFuture</code> which completes when a connection is established to the namespace or when a connection couldn't be established.
	 * @see java.util.concurrent.CompletableFuture
	 */
	public static CompletableFuture<MessagingFactory> createFromConnectionStringAsync(final String connectionString)
	{
		ConnectionStringBuilder builder = new ConnectionStringBuilder(connectionString);
		return createFromConnectionStringBuilderAsync(builder);
	}
	
	/**
	 * Creates an instance of MessagingFactory from the given connection string builder. This method blocks for a connection to the namespace to be established.
	 * @param builder connection string builder to the  bus namespace or entity
	 * @return an instance of MessagingFactory
	 * @throws InterruptedException if blocking thread is interrupted
	 * @throws ExecutionException if a connection couldn't be established to the namespace. Cause of the failure can be found by calling {@link Exception#getCause()}
	 */
	public static MessagingFactory createFromConnectionStringBuilder(final ConnectionStringBuilder builder) throws InterruptedException, ExecutionException
	{		
		return createFromConnectionStringBuilderAsync(builder).get();
	}
	
	/**
	 * Creates an instance of MessagingFactory from the given connection string. This method blocks for a connection to the namespace to be established.
	 * @param connectionString connection string to the  bus namespace or entity
	 * @return an instance of MessagingFactory
	 * @throws InterruptedException if blocking thread is interrupted
	 * @throws ExecutionException if a connection couldn't be established to the namespace. Cause of the failure can be found by calling {@link Exception#getCause()}
	 */
	public static MessagingFactory createFromConnectionString(final String connectionString) throws InterruptedException, ExecutionException
	{		
		return createFromConnectionStringAsync(connectionString).get();
	}

	/**
     * Internal method.&nbsp;Clients should not use this method.
     */
	@Override
	public void onConnectionOpen()
	{
	    if(!factoryOpenFuture.isDone())
	    {
	        TRACE_LOGGER.info("MessagingFactory opened.");
	        AsyncUtil.completeFuture(this.factoryOpenFuture, this);
	    }
	    
	    // Connection opened. Initiate new cbs link creation
	    TRACE_LOGGER.info("Connection opened to host.");
	    if(this.cbsLink == null)
	    {
	        this.createCBSLinkAsync();
	    }
	}

	/**
	 * Internal method.&nbsp;Clients should not use this method.
	 */
	@Override
	public void onConnectionError(ErrorCondition error)
	{
	    if(error != null && error.getCondition() != null)
	    {
	        TRACE_LOGGER.error("Connection error. '{}'", error);
	    }
	    
		if (!this.factoryOpenFuture.isDone())
		{		    
		    AsyncUtil.completeFutureExceptionally(this.factoryOpenFuture, ExceptionUtil.toException(error));
		    this.setClosed();
		}
		else
		{
		    this.closeConnection(error, null);
		}

		if (this.getIsClosingOrClosed() && !this.connetionCloseFuture.isDone())
		{
		    TRACE_LOGGER.info("Connection to host closed.");
		    this.connetionCloseFuture.complete(null);
			Timer.unregister(this.getClientId());
		} 
	}

	private void onReactorError(Exception cause)
	{
		if (!this.factoryOpenFuture.isDone())
		{
		    TRACE_LOGGER.error("Reactor error occured", cause);
		    AsyncUtil.completeFutureExceptionally(this.factoryOpenFuture, cause);
		    this.setClosed();
		}
		else
		{
		    if(this.getIsClosingOrClosed())
            {
                return;
            }
		    
		    TRACE_LOGGER.warn("Reactor error occured", cause);
			
			try
			{
				this.startReactor(this.reactorHandler);
			}
			catch (IOException e)
			{
			    Marker fatalMarker = MarkerFactory.getMarker(ClientConstants.FATAL_MARKER);
			    TRACE_LOGGER.error(fatalMarker, "Re-starting reactor failed with exception.", e);
				this.onReactorError(cause);
			}
			
			this.closeConnection(null, cause);
		}
	}
	
	// One of the parameters must be null
	private void closeConnection(ErrorCondition error, Exception cause)
	{
	    // Important to copy the reference of the connection as a call to getConnection might create a new connection while we are still in this method
	    Connection currentConnection = this.connection;
	    if(currentConnection != null)
	    {
	        Link[] links = this.registeredLinks.toArray(new Link[0]);
	        this.registeredLinks.clear();
	        
	        TRACE_LOGGER.debug("Closing all links on the connection. Number of links '{}'", links.length);
	        for(Link link : links)
	        {
	            link.close();
	        }
	        
	        TRACE_LOGGER.debug("Closed all links on the connection. Number of links '{}'", links.length);

	        if (currentConnection.getLocalState() != EndpointState.CLOSED)
	        {
	            TRACE_LOGGER.info("Closing connection to host");
	            currentConnection.close();
	        }
	        
	        for(Link link : links)
	        {
	            Handler handler = BaseHandler.getHandler(link);
	            if (handler != null && handler instanceof BaseLinkHandler)
	            {
	                BaseLinkHandler linkHandler = (BaseLinkHandler) handler;
	                if(error != null)
	                {
	                    linkHandler.processOnClose(link, error);
	                }
	                else
	                {
	                    linkHandler.processOnClose(link, cause);
	                }
	            }
	        }
	    }
	}

	@Override
	protected CompletableFuture<Void> onClose()
	{
		if (!this.getIsClosed())
		{
		    TRACE_LOGGER.info("Closing messaging factory");
		    CompletableFuture<Void> cbsLinkCloseFuture;
		    if(this.cbsLink == null)
		    {
		        cbsLinkCloseFuture = CompletableFuture.completedFuture(null);
		    }
		    else
		    {
		        TRACE_LOGGER.info("Closing CBS link");
		        cbsLinkCloseFuture = this.cbsLink.closeAsync();
		    }
		    
		    cbsLinkCloseFuture.thenRun(() -> this.managementLinksCache.freeAsync()).thenRun(() -> {
		        if(this.cbsLinkCreationFuture != null && !this.cbsLinkCreationFuture.isDone())
	            {
	                this.cbsLinkCreationFuture.completeExceptionally(new Exception("Connection closed."));
	            }
		        
		        if (this.connection != null && this.connection.getRemoteState() != EndpointState.CLOSED)
	            {
	                try {
	                    this.scheduleOnReactorThread(new DispatchHandler()
	                    {
	                        @Override
	                        public void onEvent()
	                        {
	                            if (MessagingFactory.this.connection != null && MessagingFactory.this.connection.getLocalState() != EndpointState.CLOSED)
	                            {
	                                TRACE_LOGGER.info("Closing connection to host");
	                                MessagingFactory.this.connection.close();
	                            }
	                        }
	                    });
	                } catch (IOException e) {
	                    AsyncUtil.completeFutureExceptionally(this.connetionCloseFuture, e);
	                }
	                
	                Timer.schedule(new Runnable()
	                {
	                    @Override
	                    public void run()
	                    {
	                        if (!MessagingFactory.this.connetionCloseFuture.isDone())
	                        {
	                            String errorMessage = "Closing MessagingFactory timed out.";
	                            TRACE_LOGGER.warn(errorMessage);
	                            MessagingFactory.this.connetionCloseFuture.completeExceptionally(new TimeoutException(errorMessage));
	                        }
	                    }
	                },
<<<<<<< HEAD
            this.operationTimeout, TimerType.OneTimeRun);
=======
	                this.clientSettings.getOperationTimeout(), TimerType.OneTimeRun);
>>>>>>> 527fe07f
	            }
	            else
	            {
	                this.connetionCloseFuture.complete(null);
	                Timer.unregister(this.getClientId());
	            }
		    });
			
			return this.connetionCloseFuture;
		}
		else
		{
		    return CompletableFuture.completedFuture(null);
		}
	}

	private class RunReactor implements Runnable
	{
		final private Reactor rctr;

		public RunReactor()
		{
			this.rctr = MessagingFactory.this.getReactor();
		}

		public void run()
		{
		    TRACE_LOGGER.info("starting reactor instance.");
			try
			{
				this.rctr.setTimeout(3141);
				this.rctr.start();
				boolean continuteProcessing = true;
                while(!Thread.interrupted() && continuteProcessing)
                {
                    // If factory is closed, stop reactor too
                    if(MessagingFactory.this.getIsClosed())
                    {
                        TRACE_LOGGER.info("Gracefully releasing reactor thread as messaging factory is closed");
                        break;
                    }
                    continuteProcessing = this.rctr.process();
                }				
				TRACE_LOGGER.info("Stopping reactor");
				this.rctr.stop();
			}
			catch (HandlerException handlerException)
			{
				Throwable cause = handlerException.getCause();
				if (cause == null)
				{
					cause = handlerException;
				}
				
				TRACE_LOGGER.warn("UnHandled exception while processing events in reactor:", handlerException);

				String message = !StringUtil.isNullOrEmpty(cause.getMessage()) ? 
						cause.getMessage():
						!StringUtil.isNullOrEmpty(handlerException.getMessage()) ? 
							handlerException.getMessage() :
							"Reactor encountered unrecoverable error";
				ServiceBusException sbException = new ServiceBusException(
						true,
						String.format(Locale.US, "%s, %s", message, ExceptionUtil.getTrackingIDAndTimeToLog()),
						cause);
				
				if (cause instanceof UnresolvedAddressException)
				{
					sbException = new CommunicationException(
							String.format(Locale.US, "%s. This is usually caused by incorrect hostname or network configuration. Please check to see if namespace information is correct. %s", message, ExceptionUtil.getTrackingIDAndTimeToLog()),
							cause);
				}
				
				MessagingFactory.this.onReactorError(sbException);
			}
			finally
			{
				this.rctr.free();
			}
		}
	}

	/**
     * Internal method.&nbsp;Clients should not use this method.
     */
	@Override
	public void registerForConnectionError(Link link)
	{
	    if(link != null)
	    {
	        this.registeredLinks.add(link);
	    }
	}

	/**
     * Internal method.&nbsp;Clients should not use this method.
     */
	@Override
	public void deregisterForConnectionError(Link link)
	{
	    if(link != null)
	    {
	        this.registeredLinks.remove(link);
	    }
	}
	
	void scheduleOnReactorThread(final DispatchHandler handler) throws IOException
	{
		this.getReactorScheduler().invoke(handler);
	}

	void scheduleOnReactorThread(final int delay, final DispatchHandler handler) throws IOException
	{
		this.getReactorScheduler().invoke(delay, handler);
	}
	
	CompletableFuture<ScheduledFuture<?>> sendSecurityTokenAndSetRenewTimer(String sasTokenAudienceURI, boolean retryOnFailure, Runnable validityRenewer)
    {
	    TRACE_LOGGER.debug("Sending token for {}", sasTokenAudienceURI);
	    CompletableFuture<SecurityToken> tokenFuture = this.clientSettings.getTokenProvider().getSecurityTokenAsync(sasTokenAudienceURI);
	    return tokenFuture.thenComposeAsync((t) ->
    	    {
    	        SecurityToken generatedSecurityToken = t;
    	        CompletableFuture<Void> sendTokenFuture = this.cbsLinkCreationFuture.thenComposeAsync((v) -> {
    	                return CommonRequestResponseOperations.sendCBSTokenAsync(this.cbsLink, Util.adjustServerTimeout(this.clientSettings.getOperationTimeout()), generatedSecurityToken);
    	            });
    	        
    	        if(retryOnFailure)
    	        {
    	            return sendTokenFuture.handleAsync((v, sendTokenEx) -> {
    	                if(sendTokenEx == null)
    	                {
    	                    TRACE_LOGGER.debug("Sent token for {}", sasTokenAudienceURI);
    	                    return MessagingFactory.scheduleRenewTimer(generatedSecurityToken.getValidUntil(), validityRenewer);
    	                }
    	                else
    	                {
    	                    TRACE_LOGGER.warn("Sending CBS Token for {} failed.", sasTokenAudienceURI, sendTokenEx);
    	                    TRACE_LOGGER.info("Will retry sending CBS Token for {} after {} seconds.", sasTokenAudienceURI, ClientConstants.DEFAULT_SAS_TOKEN_SEND_RETRY_INTERVAL_IN_SECONDS);
    	                    return Timer.schedule(validityRenewer, Duration.ofSeconds(ClientConstants.DEFAULT_SAS_TOKEN_SEND_RETRY_INTERVAL_IN_SECONDS), TimerType.OneTimeRun);
    	                }
    	            });
    	        }
    	        else
    	        {
    	            // Let the exception of the sendToken state pass up to caller
    	            return sendTokenFuture.thenApply((v) -> {
    	                TRACE_LOGGER.debug("Sent token for {}", sasTokenAudienceURI);
    	                return MessagingFactory.scheduleRenewTimer(generatedSecurityToken.getValidUntil(), validityRenewer);
    	            });
    	        }
    	    });
    }
	
	private static ScheduledFuture<?> scheduleRenewTimer(Instant currentTokenValidUntil, Runnable validityRenewer)
	{
	    // It will eventually expire. Renew it
        int renewInterval = Util.getTokenRenewIntervalInSeconds((int)Duration.between(Instant.now(), currentTokenValidUntil).getSeconds());
        return Timer.schedule(validityRenewer, Duration.ofSeconds(renewInterval), TimerType.OneTimeRun);
	}
	
	CompletableFuture<RequestResponseLink> obtainRequestResponseLinkAsync(String entityPath)
	{
	    this.throwIfClosed(null);
	    return this.managementLinksCache.obtainRequestResponseLinkAsync(entityPath);
	}
	
	void releaseRequestResponseLink(String entityPath)
	{
	    if(!this.getIsClosed())
	    {
	        this.managementLinksCache.releaseRequestResponseLink(entityPath);
	    }	    
	}
	
	private CompletableFuture<Void> createCBSLinkAsync()
    {
	    if(++this.cbsLinkCreationAttempts > MAX_CBS_LINK_CREATION_ATTEMPTS )
	    {
	        Throwable completionEx = this.lastCBSLinkCreationException == null ? new Exception("CBS link creation failed multiple times.") : this.lastCBSLinkCreationException;
	        this.cbsLinkCreationFuture.completeExceptionally(completionEx);
	        return CompletableFuture.completedFuture(null);     
	    }
	    else
	    {	        
	        String requestResponseLinkPath = RequestResponseLink.getCBSNodeLinkPath();
	        TRACE_LOGGER.info("Creating CBS link to {}", requestResponseLinkPath);
	        CompletableFuture<Void> crateAndAssignRequestResponseLink =
	                        RequestResponseLink.createAsync(this, this.getClientId() + "-cbs", requestResponseLinkPath, null).handleAsync((cbsLink, ex) ->
	                        {
	                            if(ex == null)
	                            {
	                                TRACE_LOGGER.info("Created CBS link to {}", requestResponseLinkPath);
	                                this.cbsLink = cbsLink;	
	                                this.cbsLinkCreationFuture.complete(null);
	                            }
	                            else
	                            {
	                                this.lastCBSLinkCreationException = ExceptionUtil.extractAsyncCompletionCause(ex);
	                                TRACE_LOGGER.warn("Creating CBS link to {} failed. Attempts '{}'", requestResponseLinkPath, this.cbsLinkCreationAttempts);
	                                this.createCBSLinkAsync();
	                            }
	                            return null;
	                        });       
	        return crateAndAssignRequestResponseLink;
	    }	    
    }
	
	private static <T> T completeFuture(CompletableFuture<T> future) throws InterruptedException, ServiceBusException {
        try {
            return future.get();
        } catch (InterruptedException ie) {
            // Rare instance
            throw ie;
        } catch (ExecutionException ee) {
            Throwable cause = ee.getCause();
            if (cause instanceof ServiceBusException) {
                throw (ServiceBusException) cause;
            } else {
                throw new ServiceBusException(true, cause);
            }
        }
    }
}<|MERGE_RESOLUTION|>--- conflicted
+++ resolved
@@ -75,28 +75,6 @@
 	private MessagingFactory(URI namespaceEndpointUri, ClientSettings clientSettings)
 	{
 	    super("MessagingFactory".concat(StringUtil.getShortRandomString()));
-<<<<<<< HEAD
-
-		Timer.register(this.getClientId());
-		this.builder = builder;
-		this.hostName = builder.getEndpoint().getHost();
-		
-		this.operationTimeout = builder.getOperationTimeout();
-		this.retryPolicy = builder.getRetryPolicy();
-		this.registeredLinks = new LinkedList<Link>();
-		this.connetionCloseFuture = new CompletableFuture<Void>();
-		this.reactorLock = new Object();
-		this.connectionHandler = new ConnectionHandler(this);
-		this.factoryOpenFuture = new CompletableFuture<MessagingFactory>();
-		this.cbsLinkCreationFuture = new CompletableFuture<Void>();
-		this.managementLinksCache = new RequestResponseLinkcache(this);
-		this.reactorHandler = new ReactorHandler()
-		{
-			@Override
-			public void onReactorInit(Event e)
-			{
-				super.onReactorInit(e);
-=======
 	    this.namespaceEndpointUri = namespaceEndpointUri;
 	    this.clientSettings = clientSettings;
 	    
@@ -114,7 +92,6 @@
             public void onReactorInit(Event e)
             {
                 super.onReactorInit(e);
->>>>>>> 527fe07f
 
                 final Reactor r = e.getReactor();
                 TRACE_LOGGER.info("Creating connection to host '{}:{}'", hostName, ClientConstants.AMQPS_PORT);
@@ -459,11 +436,7 @@
 	                        }
 	                    }
 	                },
-<<<<<<< HEAD
-            this.operationTimeout, TimerType.OneTimeRun);
-=======
 	                this.clientSettings.getOperationTimeout(), TimerType.OneTimeRun);
->>>>>>> 527fe07f
 	            }
 	            else
 	            {
